import json
import math
import os
import time
from contextlib import nullcontext
from dataclasses import dataclass, field
from collections import defaultdict
from typing import Dict, List, Optional, Tuple, Union, ContextManager

import imageio
import nerfview
import numpy as np
import torch
import torch.nn.functional as F
import tqdm
import tyro
import viser
import yaml
from datasets.colmap import Dataset, Parser
from datasets.traj import (
    generate_interpolated_path,
    generate_ellipse_path_z,
    generate_spiral_path,
)
from torch import Tensor
from torch.nn.parallel import DistributedDataParallel as DDP
from torch.utils.tensorboard import SummaryWriter
from torchmetrics.image import PeakSignalNoiseRatio, StructuralSimilarityIndexMeasure
from fused_ssim import fused_ssim
from torchmetrics.image.lpip import LearnedPerceptualImagePatchSimilarity
from typing_extensions import Literal, assert_never
from gsplat import strategy
from gsplat.compression.entropy_coding_compression import EntropyCodingCompression
from gsplat.compression_simulation import simulation
from utils import AppearanceOptModule, CameraOptModule, knn, rgb_to_sh, set_random_seed
from lib_bilagrid import (
    BilateralGrid,
    slice,
    color_correct,
    total_variation_loss,
)

from gsplat.compression import PngCompression
from gsplat.distributed import cli
from gsplat.rendering import rasterization
from gsplat.strategy import DefaultStrategy, MCMCStrategy
<<<<<<< HEAD
from gsplat.compression_simulation import CompressionSimulation
from gsplat.compression_simulation.entropy_model import Entropy_factorized_optimized_refactor, Entropy_gaussian

class ProfilerConfig:
    def __init__(self):
        self.enabled = False
        self.activities = [
            torch.profiler.ProfilerActivity.CPU,
            torch.profiler.ProfilerActivity.CUDA,
        ]
        
        # 基础配置
        self.wait = 1      # 开始记录前等待的步数
        self.warmup = 2    # 预热步数
        self.active = 30_000    # 实际分析的步数
        # self.repeat = 2    # 重复次数
        # self.skip_first = 10  # 跳过前N步（可选）
        
        # 创建schedule
        self.schedule = self._create_schedule()
        
        # 其他profiler设置
        self.on_trace_ready = torch.profiler.tensorboard_trace_handler('./log/profiler')
        self.record_shapes = True
        self.profile_memory = True
        self.with_stack = True
    
    def _create_schedule(self):
        return torch.profiler.schedule(
            wait=self.wait,
            warmup=self.warmup,
            active=self.active,
            # repeat=self.repeat,
            # skip_first=self.skip_first
        )
    
    def update_schedule(self, **kwargs):
        """动态更新schedule参数"""
        for key, value in kwargs.items():
            if hasattr(self, key):
                setattr(self, key, value)
        self.schedule = self._create_schedule()
=======
from gsplat.optimizers import SelectiveAdam

>>>>>>> 2df0a95f

@dataclass
class Config:
    # Disable viewer
    disable_viewer: bool = False
    # Path to the .pt files. If provide, it will skip training and run evaluation only.
    ckpt: Optional[List[str]] = None
    # Name of compression strategy to use
    compression: Optional[Literal["png", "entropy_coding"]] = None

    # Enable profiler
    profiler_enabled: bool = False

    # Enable compression simulation
    compression_sim: bool = False
    # Name of quantization simulation strategy to use
    quantization_sim: Optional[Literal["round", "noise", "vq"]] = None

    # Enable entropy model
    entropy_model_opt: bool = False
    # Define the type of entropy model
    entropy_model_type: Literal["factorized_model", "gaussian_model"] = "factorized_model"
    # Bit-rate distortion trade-off parameter
    rd_lambda: float = 1e-2 # default: 1e-2
    # Steps to enable entropy model into training pipeline
    # factorized model:
    entropy_steps: Dict[str, int] = field(default_factory=lambda: {"means": -1, 
                                                                   "quats": 10_000, 
                                                                   "scales": 10_000, 
                                                                   "opacities": 10_000, 
                                                                   "sh0": 20_000, 
                                                                   "shN": 10_000})
    # gaussian model:
    # entropy_steps: Dict[str, int] = field(default_factory=lambda: {"means": -1, 
    #                                                                "quats": 10_000, 
    #                                                                "scales": 10_000, 
    #                                                                "opacities": 10_000, 
    #                                                                "sh0": 20_000, 
    #                                                                "shN": -1})

    # Enable shN adaptive mask
    shN_ada_mask_opt: bool = False
    # Steps to enable shN adaptive mask
    ada_mask_steps: int = 10_000
    
    # Render trajectory path
    render_traj_path: str = "interp"

    # Path to the Mip-NeRF 360 dataset
    data_dir: str = "data/360_v2/garden"
    # Downsample factor for the dataset
    data_factor: int = 4
    # Directory to save results
    result_dir: str = "results/garden"
    # Every N images there is a test image
    test_every: int = 8
    # Random crop size for training  (experimental)
    patch_size: Optional[int] = None
    # A global scaler that applies to the scene size related parameters
    global_scale: float = 1.0
    # Normalize the world space
    normalize_world_space: bool = True
    # Camera model
    camera_model: Literal["pinhole", "ortho", "fisheye"] = "pinhole"

    # Port for the viewer server
    port: int = 8080

    # Batch size for training. Learning rates are scaled automatically
    batch_size: int = 1
    # A global factor to scale the number of training steps
    steps_scaler: float = 1.0

    # Number of training steps
    max_steps: int = 30_000
    # Steps to evaluate the model
    eval_steps: List[int] = field(default_factory=lambda: [7_000, 30_000])
    # Steps to save the model
    save_steps: List[int] = field(default_factory=lambda: [7_000, 30_000])

    # Initialization strategy
    init_type: str = "sfm"
    # Initial number of GSs. Ignored if using sfm
    init_num_pts: int = 100_000
    # Initial extent of GSs as a multiple of the camera extent. Ignored if using sfm
    init_extent: float = 3.0
    # Degree of spherical harmonics
    sh_degree: int = 3
    # Turn on another SH degree every this steps
    sh_degree_interval: int = 1000
    # Initial opacity of GS
    init_opa: float = 0.1
    # Initial scale of GS
    init_scale: float = 1.0
    # Weight for SSIM loss
    ssim_lambda: float = 0.2

    # Near plane clipping distance
    near_plane: float = 0.01
    # Far plane clipping distance
    far_plane: float = 1e10

    # Strategy for GS densification
    strategy: Union[DefaultStrategy, MCMCStrategy] = field(
        default_factory=DefaultStrategy
    )
    # Use packed mode for rasterization, this leads to less memory usage but slightly slower.
    packed: bool = False
    # Use sparse gradients for optimization. (experimental)
    sparse_grad: bool = False
    # Use visible adam from Taming 3DGS. (experimental)
    visible_adam: bool = False
    # Anti-aliasing in rasterization. Might slightly hurt quantitative metrics.
    antialiased: bool = False

    # Use random background for training to discourage transparency
    random_bkgd: bool = False

    # Opacity regularization
    opacity_reg: float = 0.0
    # Scale regularization
    scale_reg: float = 0.0

    # Enable camera optimization.
    pose_opt: bool = False
    # Learning rate for camera optimization
    pose_opt_lr: float = 1e-5
    # Regularization for camera optimization as weight decay
    pose_opt_reg: float = 1e-6
    # Add noise to camera extrinsics. This is only to test the camera pose optimization.
    pose_noise: float = 0.0

    # Enable appearance optimization. (experimental)
    app_opt: bool = False
    # Appearance embedding dimension
    app_embed_dim: int = 16
    # Learning rate for appearance optimization
    app_opt_lr: float = 1e-3
    # Regularization for appearance optimization as weight decay
    app_opt_reg: float = 1e-6

    # Enable bilateral grid. (experimental)
    use_bilateral_grid: bool = False
    # Shape of the bilateral grid (X, Y, W)
    bilateral_grid_shape: Tuple[int, int, int] = (16, 16, 8)

    # Enable depth loss. (experimental)
    depth_loss: bool = False
    # Weight for depth loss
    depth_lambda: float = 1e-2

    # Dump information to tensorboard every this steps
    tb_every: int = 100
    # Save training images to tensorboard
    tb_save_image: bool = False

    lpips_net: Literal["vgg", "alex"] = "alex"

    def adjust_steps(self, factor: float):
        self.eval_steps = [int(i * factor) for i in self.eval_steps]
        self.save_steps = [int(i * factor) for i in self.save_steps]
        self.max_steps = int(self.max_steps * factor)
        self.sh_degree_interval = int(self.sh_degree_interval * factor)

        strategy = self.strategy
        if isinstance(strategy, DefaultStrategy):
            strategy.refine_start_iter = int(strategy.refine_start_iter * factor)
            strategy.refine_stop_iter = int(strategy.refine_stop_iter * factor)
            strategy.reset_every = int(strategy.reset_every * factor)
            strategy.refine_every = int(strategy.refine_every * factor)
        elif isinstance(strategy, MCMCStrategy):
            strategy.refine_start_iter = int(strategy.refine_start_iter * factor)
            strategy.refine_stop_iter = int(strategy.refine_stop_iter * factor)
            strategy.refine_every = int(strategy.refine_every * factor)
        else:
            assert_never(strategy)


def create_splats_with_optimizers(
    parser: Parser,
    init_type: str = "sfm",
    init_num_pts: int = 100_000,
    init_extent: float = 3.0,
    init_opacity: float = 0.1,
    init_scale: float = 1.0,
    scene_scale: float = 1.0,
    sh_degree: int = 3,
    sparse_grad: bool = False,
    visible_adam: bool = False,
    batch_size: int = 1,
    feature_dim: Optional[int] = None,
    device: str = "cuda",
    world_rank: int = 0,
    world_size: int = 1,
) -> Tuple[torch.nn.ParameterDict, Dict[str, torch.optim.Optimizer]]:
    if init_type == "sfm":
        points = torch.from_numpy(parser.points).float()
        rgbs = torch.from_numpy(parser.points_rgb / 255.0).float()
    elif init_type == "random":
        points = init_extent * scene_scale * (torch.rand((init_num_pts, 3)) * 2 - 1)
        rgbs = torch.rand((init_num_pts, 3))
    else:
        raise ValueError("Please specify a correct init_type: sfm or random")

    # Initialize the GS size to be the average dist of the 3 nearest neighbors
    dist2_avg = (knn(points, 4)[:, 1:] ** 2).mean(dim=-1)  # [N,]
    dist_avg = torch.sqrt(dist2_avg)
    scales = torch.log(dist_avg * init_scale).unsqueeze(-1).repeat(1, 3)  # [N, 3]

    # Distribute the GSs to different ranks (also works for single rank)
    points = points[world_rank::world_size]
    rgbs = rgbs[world_rank::world_size]
    scales = scales[world_rank::world_size]

    N = points.shape[0]
    quats = torch.rand((N, 4))  # [N, 4]
    opacities = torch.logit(torch.full((N,), init_opacity))  # [N,]

    params = [
        # name, value, lr
        ("means", torch.nn.Parameter(points), 1.6e-4 * scene_scale),
        ("scales", torch.nn.Parameter(scales), 5e-3),
        ("quats", torch.nn.Parameter(quats), 1e-3),
        ("opacities", torch.nn.Parameter(opacities), 5e-2),
    ]

    if feature_dim is None:
        # color is SH coefficients.
        colors = torch.zeros((N, (sh_degree + 1) ** 2, 3))  # [N, K, 3]
        colors[:, 0, :] = rgb_to_sh(rgbs)
        params.append(("sh0", torch.nn.Parameter(colors[:, :1, :]), 2.5e-3))
        params.append(("shN", torch.nn.Parameter(colors[:, 1:, :]), 2.5e-3 / 20))
    else:
        # features will be used for appearance and view-dependent shading
        features = torch.rand(N, feature_dim)  # [N, feature_dim]
        params.append(("features", torch.nn.Parameter(features), 2.5e-3))
        colors = torch.logit(rgbs)  # [N, 3]
        params.append(("colors", torch.nn.Parameter(colors), 2.5e-3))

    splats = torch.nn.ParameterDict({n: v for n, v, _ in params}).to(device)
    # Scale learning rate based on batch size, reference:
    # https://www.cs.princeton.edu/~smalladi/blog/2024/01/22/SDEs-ScalingRules/
    # Note that this would not make the training exactly equivalent, see
    # https://arxiv.org/pdf/2402.18824v1
    BS = batch_size * world_size
    optimizer_class = None
    if sparse_grad:
        optimizer_class = torch.optim.SparseAdam
    elif visible_adam:
        optimizer_class = SelectiveAdam
    else:
        optimizer_class = torch.optim.Adam
    optimizers = {
        name: optimizer_class(
            [{"params": splats[name], "lr": lr * math.sqrt(BS), "name": name}],
            eps=1e-15 / math.sqrt(BS),
            # TODO: check betas logic when BS is larger than 10 betas[0] will be zero.
            betas=(1 - BS * (1 - 0.9), 1 - BS * (1 - 0.999)),
        )
        for name, _, lr in params
    }
    return splats, optimizers


class Runner:
    """Engine for training and testing."""

    def __init__(
        self, local_rank: int, world_rank, world_size: int, cfg: Config
    ) -> None:
        set_random_seed(42 + local_rank)

        self.cfg = cfg
        self.world_rank = world_rank
        self.local_rank = local_rank
        self.world_size = world_size
        self.device = f"cuda:{local_rank}"

        # Where to dump results.
        os.makedirs(cfg.result_dir, exist_ok=True)

        # Setup output directories.
        self.ckpt_dir = f"{cfg.result_dir}/ckpts"
        os.makedirs(self.ckpt_dir, exist_ok=True)
        self.stats_dir = f"{cfg.result_dir}/stats"
        os.makedirs(self.stats_dir, exist_ok=True)
        self.render_dir = f"{cfg.result_dir}/renders"
        os.makedirs(self.render_dir, exist_ok=True)

        # Tensorboard
        self.writer = SummaryWriter(log_dir=f"{cfg.result_dir}/tb")

        # Load data: Training data should contain initial points and colors.
        self.parser = Parser(
            data_dir=cfg.data_dir,
            factor=cfg.data_factor,
            normalize=cfg.normalize_world_space,
            test_every=cfg.test_every,
        )
        self.trainset = Dataset(
            self.parser,
            split="train",
            patch_size=cfg.patch_size,
            load_depths=cfg.depth_loss,
        )
        self.valset = Dataset(self.parser, split="val")
        self.scene_scale = self.parser.scene_scale * 1.1 * cfg.global_scale
        print("Scene scale:", self.scene_scale)

        # Model
        feature_dim = 32 if cfg.app_opt else None
        self.splats, self.optimizers = create_splats_with_optimizers(
            self.parser,
            init_type=cfg.init_type,
            init_num_pts=cfg.init_num_pts,
            init_extent=cfg.init_extent,
            init_opacity=cfg.init_opa,
            init_scale=cfg.init_scale,
            scene_scale=self.scene_scale,
            sh_degree=cfg.sh_degree,
            sparse_grad=cfg.sparse_grad,
            visible_adam=cfg.visible_adam,
            batch_size=cfg.batch_size,
            feature_dim=feature_dim,
            device=self.device,
            world_rank=world_rank,
            world_size=world_size,
        )
        print("Model initialized. Number of GS:", len(self.splats["means"]))

        # Densification Strategy
        self.cfg.strategy.check_sanity(self.splats, self.optimizers)

        if isinstance(self.cfg.strategy, DefaultStrategy):
            self.strategy_state = self.cfg.strategy.initialize_state(
                scene_scale=self.scene_scale
            )
        elif isinstance(self.cfg.strategy, MCMCStrategy):
            self.strategy_state = self.cfg.strategy.initialize_state()
        else:
            assert_never(self.cfg.strategy)

        # Compression Strategy
        self.compression_method = None
        if cfg.compression is not None:
            if cfg.compression == "png":
                self.compression_method = PngCompression()
            elif  cfg.compression == "entropy_coding":
                self.compression_method = EntropyCodingCompression()
            else:
                raise ValueError(f"Unknown compression strategy: {cfg.compression}")
        
        if cfg.compression_sim:
            # TODO: bad impl. 
            cap_max = cfg.strategy.cap_max if cfg.strategy.cap_max is not None else None
            self.compression_sim_method = CompressionSimulation(cfg.entropy_model_opt, 
                                                    cfg.entropy_model_type,
                                                    cfg.entropy_steps, 
                                                    self.device, 
                                                    cfg.shN_ada_mask_opt,
                                                    cfg.ada_mask_steps,
                                                    cap_max=cap_max,)
            if cfg.entropy_model_opt:
                selected_key = min((k for k, v in cfg.entropy_steps.items() if v > 0), key=lambda k: cfg.entropy_steps[k])
                self.entropy_min_step = cfg.entropy_steps[selected_key]
        
        # Profiler
        self.profiler: Optional[torch.profiler.profile] = None
        self.profiler_config = ProfilerConfig()
        if cfg.profiler_enabled:
            self.profiler_config.enabled = True

        self.pose_optimizers = []
        if cfg.pose_opt:
            self.pose_adjust = CameraOptModule(len(self.trainset)).to(self.device)
            self.pose_adjust.zero_init()
            self.pose_optimizers = [
                torch.optim.Adam(
                    self.pose_adjust.parameters(),
                    lr=cfg.pose_opt_lr * math.sqrt(cfg.batch_size),
                    weight_decay=cfg.pose_opt_reg,
                )
            ]
            if world_size > 1:
                self.pose_adjust = DDP(self.pose_adjust)

        if cfg.pose_noise > 0.0:
            self.pose_perturb = CameraOptModule(len(self.trainset)).to(self.device)
            self.pose_perturb.random_init(cfg.pose_noise)
            if world_size > 1:
                self.pose_perturb = DDP(self.pose_perturb)

        self.app_optimizers = []
        if cfg.app_opt:
            assert feature_dim is not None
            self.app_module = AppearanceOptModule(
                len(self.trainset), feature_dim, cfg.app_embed_dim, cfg.sh_degree
            ).to(self.device)
            # initialize the last layer to be zero so that the initial output is zero.
            torch.nn.init.zeros_(self.app_module.color_head[-1].weight)
            torch.nn.init.zeros_(self.app_module.color_head[-1].bias)
            self.app_optimizers = [
                torch.optim.Adam(
                    self.app_module.embeds.parameters(),
                    lr=cfg.app_opt_lr * math.sqrt(cfg.batch_size) * 10.0,
                    weight_decay=cfg.app_opt_reg,
                ),
                torch.optim.Adam(
                    self.app_module.color_head.parameters(),
                    lr=cfg.app_opt_lr * math.sqrt(cfg.batch_size),
                ),
            ]
            if world_size > 1:
                self.app_module = DDP(self.app_module)

        self.bil_grid_optimizers = []
        if cfg.use_bilateral_grid:
            self.bil_grids = BilateralGrid(
                len(self.trainset),
                grid_X=cfg.bilateral_grid_shape[0],
                grid_Y=cfg.bilateral_grid_shape[1],
                grid_W=cfg.bilateral_grid_shape[2],
            ).to(self.device)
            self.bil_grid_optimizers = [
                torch.optim.Adam(
                    self.bil_grids.parameters(),
                    lr=2e-3 * math.sqrt(cfg.batch_size),
                    eps=1e-15,
                ),
            ]

        # Losses & Metrics.
        self.ssim = StructuralSimilarityIndexMeasure(data_range=1.0).to(self.device)
        self.psnr = PeakSignalNoiseRatio(data_range=1.0).to(self.device)

        if cfg.lpips_net == "alex":
            self.lpips = LearnedPerceptualImagePatchSimilarity(
                net_type="alex", normalize=True
            ).to(self.device)
        elif cfg.lpips_net == "vgg":
            # The 3DGS official repo uses lpips vgg, which is equivalent with the following:
            self.lpips = LearnedPerceptualImagePatchSimilarity(
                net_type="vgg", normalize=False
            ).to(self.device)
        else:
            raise ValueError(f"Unknown LPIPS network: {cfg.lpips_net}")

        # Viewer
        if not self.cfg.disable_viewer:
            self.server = viser.ViserServer(port=cfg.port, verbose=False)
            self.viewer = nerfview.Viewer(
                server=self.server,
                render_fn=self._viewer_render_fn,
                mode="training",
            )

    def get_profiler(self, tb_writer) -> ContextManager:
        if self.profiler_config.enabled:
            return torch.profiler.profile(
                activities=self.profiler_config.activities,
                schedule=self.profiler_config.schedule,
                # on_trace_ready=self.profiler_config.on_trace_ready, 
                on_trace_ready=torch.profiler.tensorboard_trace_handler(tb_writer.log_dir),
                record_shapes=self.profiler_config.record_shapes,
                profile_memory=self.profiler_config.profile_memory,
                with_stack=self.profiler_config.with_stack
            )
        return nullcontext()

    def step_profiler(self):
        """step profiler"""
        if self.profiler is not None:
            self.profiler.step()

    def rasterize_splats(
        self,
        camtoworlds: Tensor,
        Ks: Tensor,
        width: int,
        height: int,
        masks: Optional[Tensor] = None,
        **kwargs,
    ) -> Tuple[Tensor, Tensor, Dict]:
        if not self.cfg.compression_sim:
            means = self.splats["means"]  # [N, 3]
            quats = self.splats["quats"]  # [N, 4]
            scales = torch.exp(self.splats["scales"])  # [N, 3]
            opacities = torch.sigmoid(self.splats["opacities"])  # [N,]
            sh0, shN = self.splats["sh0"], self.splats["shN"]
        else:
            means = self.comp_sim_splats["means"]  # [N, 3]
            quats = self.comp_sim_splats["quats"]  # [N, 4]
            scales = torch.exp(self.comp_sim_splats["scales"])  # [N, 3]
            opacities = torch.sigmoid(self.comp_sim_splats["opacities"])  # [N,]
            sh0, shN = self.comp_sim_splats["sh0"], self.comp_sim_splats["shN"]


        image_ids = kwargs.pop("image_ids", None)
        if self.cfg.app_opt:
            colors = self.app_module(
                features=self.splats["features"],
                embed_ids=image_ids,
                dirs=means[None, :, :] - camtoworlds[:, None, :3, 3],
                sh_degree=kwargs.pop("sh_degree", self.cfg.sh_degree),
            )
            colors = colors + self.splats["colors"]
            colors = torch.sigmoid(colors)
        else:
            colors = torch.cat([sh0, shN], 1)  # [N, K, 3]

        rasterize_mode = "antialiased" if self.cfg.antialiased else "classic"
        render_colors, render_alphas, info = rasterization(
            means=means,
            quats=quats,
            scales=scales,
            opacities=opacities,
            colors=colors,
            viewmats=torch.linalg.inv(camtoworlds),  # [C, 4, 4]
            Ks=Ks,  # [C, 3, 3]
            width=width,
            height=height,
            packed=self.cfg.packed,
            absgrad=(
                self.cfg.strategy.absgrad
                if isinstance(self.cfg.strategy, DefaultStrategy)
                else False
            ),
            sparse_grad=self.cfg.sparse_grad,
            rasterize_mode=rasterize_mode,
            distributed=self.world_size > 1,
            camera_model=self.cfg.camera_model,
            **kwargs,
        )
        if masks is not None:
            render_colors[~masks] = 0
        return render_colors, render_alphas, info

    def train(self):
        cfg = self.cfg
        device = self.device
        world_rank = self.world_rank
        world_size = self.world_size

        # Dump cfg.
        if world_rank == 0:
            with open(f"{cfg.result_dir}/cfg.yml", "w") as f:
                yaml.dump(vars(cfg), f)

        max_steps = cfg.max_steps
        init_step = 0

        schedulers = [
            # means has a learning rate schedule, that end at 0.01 of the initial value
            torch.optim.lr_scheduler.ExponentialLR(
                self.optimizers["means"], gamma=0.01 ** (1.0 / max_steps)
            ),
        ]
        if cfg.pose_opt:
            # pose optimization has a learning rate schedule
            schedulers.append(
                torch.optim.lr_scheduler.ExponentialLR(
                    self.pose_optimizers[0], gamma=0.01 ** (1.0 / max_steps)
                )
            )
        if cfg.use_bilateral_grid:
            # bilateral grid has a learning rate schedule. Linear warmup for 1000 steps.
            schedulers.append(
                torch.optim.lr_scheduler.ChainedScheduler(
                    [
                        torch.optim.lr_scheduler.LinearLR(
                            self.bil_grid_optimizers[0],
                            start_factor=0.01,
                            total_iters=1000,
                        ),
                        torch.optim.lr_scheduler.ExponentialLR(
                            self.bil_grid_optimizers[0], gamma=0.01 ** (1.0 / max_steps)
                        ),
                    ]
                )
            )

        trainloader = torch.utils.data.DataLoader(
            self.trainset,
            batch_size=cfg.batch_size,
            shuffle=True,
            num_workers=4,
            persistent_workers=True,
            pin_memory=True,
        )
        trainloader_iter = iter(trainloader)

        with self.get_profiler(self.writer) as prof:
            self.profiler = prof if self.profiler_config.enabled else None

            # Training loop.
            global_tic = time.time()
            pbar = tqdm.tqdm(range(init_step, max_steps))
            for step in pbar:
                if not cfg.disable_viewer:
                    while self.viewer.state.status == "paused":
                        time.sleep(0.01)
                    self.viewer.lock.acquire()
                    tic = time.time()

                try:
                    data = next(trainloader_iter)
                except StopIteration:
                    trainloader_iter = iter(trainloader)
                    data = next(trainloader_iter)

                camtoworlds = camtoworlds_gt = data["camtoworld"].to(device)  # [1, 4, 4]
                Ks = data["K"].to(device)  # [1, 3, 3]
                pixels = data["image"].to(device) / 255.0  # [1, H, W, 3]
                num_train_rays_per_step = (
                    pixels.shape[0] * pixels.shape[1] * pixels.shape[2]
                )
                image_ids = data["image_id"].to(device)
                masks = data["mask"].to(device) if "mask" in data else None  # [1, H, W]
                if cfg.depth_loss:
                    points = data["points"].to(device)  # [1, M, 2]
                    depths_gt = data["depths"].to(device)  # [1, M]

                height, width = pixels.shape[1:3]

                if cfg.pose_noise:
                    camtoworlds = self.pose_perturb(camtoworlds, image_ids)

                if cfg.pose_opt:
                    camtoworlds = self.pose_adjust(camtoworlds, image_ids)

                # sh schedule
                sh_degree_to_use = min(step // cfg.sh_degree_interval, cfg.sh_degree)

                # compression simulation
                if cfg.compression_sim and cfg.entropy_model_opt and cfg.entropy_model_type == "gaussian_model": # if hash-based gaussian model, need to estiblish bbox
                    if step == self.entropy_min_step:
                        self.compression_sim_method._estiblish_bbox(self.splats["means"])

                if cfg.compression_sim:
                    self.comp_sim_splats, self.esti_bits_dict = self.compression_sim_method.simulate_compression(self.splats, step)

                # forward
                renders, alphas, info = self.rasterize_splats(
                    camtoworlds=camtoworlds,
                    Ks=Ks,
                    width=width,
                    height=height,
                    sh_degree=sh_degree_to_use,
                    near_plane=cfg.near_plane,
                    far_plane=cfg.far_plane,
                    image_ids=image_ids,
                    render_mode="RGB+ED" if cfg.depth_loss else "RGB",
                    masks=masks,
                )
                if renders.shape[-1] == 4:
                    colors, depths = renders[..., 0:3], renders[..., 3:4]
                else:
                    colors, depths = renders, None

                if cfg.use_bilateral_grid:
                    grid_y, grid_x = torch.meshgrid(
                        (torch.arange(height, device=self.device) + 0.5) / height,
                        (torch.arange(width, device=self.device) + 0.5) / width,
                        indexing="ij",
                    )
                    grid_xy = torch.stack([grid_x, grid_y], dim=-1).unsqueeze(0)
                    colors = slice(self.bil_grids, grid_xy, colors, image_ids)["rgb"]

<<<<<<< HEAD
                if cfg.random_bkgd:
                    bkgd = torch.rand(1, 3, device=device)
                    colors = colors + bkgd * (1.0 - alphas)

                self.cfg.strategy.step_pre_backward(
=======
            if cfg.visible_adam:
                gaussian_cnt = self.splats.means.shape[0]
                if cfg.packed:
                    visibility_mask = torch.zeros_like(
                        self.splats["opacities"], dtype=bool
                    )
                    visibility_mask.scatter_(0, info["gaussian_ids"], 1)
                else:
                    visibility_mask = (info["radii"] > 0).any(0)

            # optimize
            for optimizer in self.optimizers.values():
                if cfg.visible_adam:
                    optimizer.step(visibility_mask)
                else:
                    optimizer.step()
                optimizer.zero_grad(set_to_none=True)
            for optimizer in self.pose_optimizers:
                optimizer.step()
                optimizer.zero_grad(set_to_none=True)
            for optimizer in self.app_optimizers:
                optimizer.step()
                optimizer.zero_grad(set_to_none=True)
            for optimizer in self.bil_grid_optimizers:
                optimizer.step()
                optimizer.zero_grad(set_to_none=True)
            for scheduler in schedulers:
                scheduler.step()

            # Run post-backward steps after backward and optimizer
            if isinstance(self.cfg.strategy, DefaultStrategy):
                self.cfg.strategy.step_post_backward(
                    params=self.splats,
                    optimizers=self.optimizers,
                    state=self.strategy_state,
                    step=step,
                    info=info,
                    packed=cfg.packed,
                )
            elif isinstance(self.cfg.strategy, MCMCStrategy):
                self.cfg.strategy.step_post_backward(
>>>>>>> 2df0a95f
                    params=self.splats,
                    optimizers=self.optimizers,
                    state=self.strategy_state,
                    step=step,
                    info=info,
                )

                # loss
                l1loss = F.l1_loss(colors, pixels)
                ssimloss = 1.0 - fused_ssim(
                    colors.permute(0, 3, 1, 2), pixels.permute(0, 3, 1, 2), padding="valid"
                )
                loss = l1loss * (1.0 - cfg.ssim_lambda) + ssimloss * cfg.ssim_lambda
                if cfg.depth_loss:
                    # query depths from depth map
                    points = torch.stack(
                        [
                            points[:, :, 0] / (width - 1) * 2 - 1,
                            points[:, :, 1] / (height - 1) * 2 - 1,
                        ],
                        dim=-1,
                    )  # normalize to [-1, 1]
                    grid = points.unsqueeze(2)  # [1, M, 1, 2]
                    depths = F.grid_sample(
                        depths.permute(0, 3, 1, 2), grid, align_corners=True
                    )  # [1, 1, M, 1]
                    depths = depths.squeeze(3).squeeze(1)  # [1, M]
                    # calculate loss in disparity space
                    disp = torch.where(depths > 0.0, 1.0 / depths, torch.zeros_like(depths))
                    disp_gt = 1.0 / depths_gt  # [1, M]
                    depthloss = F.l1_loss(disp, disp_gt) * self.scene_scale
                    loss += depthloss * cfg.depth_lambda
                if cfg.use_bilateral_grid:
                    tvloss = 10 * total_variation_loss(self.bil_grids.grids)
                    loss += tvloss

                # regularizations
                if cfg.opacity_reg > 0.0:
                    loss = (
                        loss
                        + cfg.opacity_reg
                        * torch.abs(torch.sigmoid(self.splats["opacities"])).mean()
                    )
                if cfg.scale_reg > 0.0:
                    loss = (
                        loss
                        + cfg.scale_reg * torch.abs(torch.exp(self.splats["scales"])).mean()
                    )
                
                # entropy constraint
                if cfg.entropy_model_opt and step>self.entropy_min_step:
                    total_esti_bits = 0
                    for n, n_step in cfg.entropy_steps.items():
                        if step > n_step and self.esti_bits_dict[n] is not None:
                            # maybe give different params with different weights
                            total_esti_bits += torch.sum(self.esti_bits_dict[n]) / self.esti_bits_dict[n].numel() # bpp
                        else:
                            total_esti_bits += 0

                    loss = (
                        loss
                        + cfg.rd_lambda * total_esti_bits
                    )
                
                if cfg.compression_sim:
                    if self.compression_sim_method.shN_ada_mask_opt and step > cfg.ada_mask_steps:
                        loss = loss + self.compression_sim_method.shN_ada_mask.get_sparsity_loss()
                
                # tmp workaround
                loss_show = loss.detach().cpu()
                loss.backward()
                
                desc = f"loss={loss_show.item():.3f}| " f"sh degree={sh_degree_to_use}| "
                if cfg.depth_loss:
                    desc += f"depth loss={depthloss.item():.6f}| "
                if cfg.pose_opt and cfg.pose_noise:
                    # monitor the pose error if we inject noise
                    pose_err = F.l1_loss(camtoworlds_gt, camtoworlds)
                    desc += f"pose err={pose_err.item():.6f}| "
                pbar.set_description(desc)

                # write images (gt and render)
                # if world_rank == 0 and step % 800 == 0:
                #     canvas = torch.cat([pixels, colors], dim=2).detach().cpu().numpy()
                #     canvas = canvas.reshape(-1, *canvas.shape[2:])
                #     imageio.imwrite(
                #         f"{self.render_dir}/train_rank{self.world_rank}.png",
                #         (canvas * 255).astype(np.uint8),
                #     )

                # tensorboard monitor
                if world_rank == 0 and cfg.tb_every > 0 and step % cfg.tb_every == 0:
                    mem = torch.cuda.max_memory_allocated() / 1024**3
                    self.writer.add_scalar("train/loss", loss.item(), step)
                    self.writer.add_scalar("train/l1loss", l1loss.item(), step)
                    self.writer.add_scalar("train/ssimloss", ssimloss.item(), step)
                    self.writer.add_scalar("train/num_GS", len(self.splats["means"]), step)
                    self.writer.add_scalar("train/mem", mem, step)
                    if cfg.depth_loss:
                        self.writer.add_scalar("train/depthloss", depthloss.item(), step)
                    if cfg.use_bilateral_grid:
                        self.writer.add_scalar("train/tvloss", tvloss.item(), step)
                    if cfg.tb_save_image:
                        canvas = torch.cat([pixels, colors], dim=2).detach().cpu().numpy()
                        canvas = canvas.reshape(-1, *canvas.shape[2:])
                        self.writer.add_image("train/render", canvas, step)
                    if cfg.compression_sim:
                        if cfg.entropy_model_opt and step>self.entropy_min_step:
                            self.writer.add_histogram("train_hist/quats", self.splats["quats"], step)
                            self.writer.add_histogram("train_hist/scales", self.splats["scales"], step)
                            self.writer.add_histogram("train_hist/opacities", self.splats["opacities"], step)
                            self.writer.add_histogram("train_hist/sh0", self.splats["sh0"], step)
                            if total_esti_bits > 0:
                                self.writer.add_scalar("train/bpp_loss", total_esti_bits.item(), step)
                        if self.compression_sim_method.shN_ada_mask_opt and step > cfg.ada_mask_steps:
                            self.writer.add_scalar("train/ada_mask", self.compression_sim_method.shN_ada_mask.get_mask_ratio(), step)
                        
                    self.writer.add_histogram("train_hist/means", self.splats["means"], step)
                    self.writer.flush()

                # save checkpoint before updating the model
                if step in [i - 1 for i in cfg.save_steps] or step == max_steps - 1:
                    mem = torch.cuda.max_memory_allocated() / 1024**3
                    stats = {
                        "mem": mem,
                        "ellipse_time": time.time() - global_tic,
                        "num_GS": len(self.splats["means"]),
                    }
                    print("Step: ", step, stats)
                    with open(
                        f"{self.stats_dir}/train_step{step:04d}_rank{self.world_rank}.json",
                        "w",
                    ) as f:
                        json.dump(stats, f)
                    
                    if cfg.shN_ada_mask_opt and step > cfg.ada_mask_steps:
                        shN_ada_mask = self.compression_sim_method.shN_ada_mask.get_binary_mask()
                        self.splats["shN"].data = self.splats["shN"].data * shN_ada_mask
                        
                    data = {"step": step, "splats": self.splats.state_dict()}
                    if cfg.pose_opt:
                        if world_size > 1:
                            data["pose_adjust"] = self.pose_adjust.module.state_dict()
                        else:
                            data["pose_adjust"] = self.pose_adjust.state_dict()
                    if cfg.app_opt:
                        if world_size > 1:
                            data["app_module"] = self.app_module.module.state_dict()
                        else:
                            data["app_module"] = self.app_module.state_dict()

                    if cfg.shN_ada_mask_opt and step > cfg.ada_mask_steps:
                        data["shN_ada_mask"] = shN_ada_mask
                    
                    if cfg.compression_sim and cfg.entropy_model_opt and cfg.compression == "entropy_coding":
                        for name, entropy_model in self.compression_sim_method.entropy_models.items():
                            if entropy_model is not None:
                                data[name+"_entropy_model"] = entropy_model.state_dict()

                    torch.save(
                        data, f"{self.ckpt_dir}/ckpt_{step}_rank{self.world_rank}.pt"
                    )

                # Turn Gradients into Sparse Tensor before running optimizer
                if cfg.sparse_grad:
                    assert cfg.packed, "Sparse gradients only work with packed mode."
                    gaussian_ids = info["gaussian_ids"]
                    for k in self.splats.keys():
                        grad = self.splats[k].grad
                        if grad is None or grad.is_sparse:
                            continue
                        self.splats[k].grad = torch.sparse_coo_tensor(
                            indices=gaussian_ids[None],  # [1, nnz]
                            values=grad[gaussian_ids],  # [nnz, ...]
                            size=self.splats[k].size(),  # [N, ...]
                            is_coalesced=len(Ks) == 1,
                        )

                # optimize
                for optimizer in self.optimizers.values():
                    optimizer.step()
                    optimizer.zero_grad(set_to_none=True)
                for optimizer in self.pose_optimizers:
                    optimizer.step()
                    optimizer.zero_grad(set_to_none=True)
                for optimizer in self.app_optimizers:
                    optimizer.step()
                    optimizer.zero_grad(set_to_none=True)
                for optimizer in self.bil_grid_optimizers:
                    optimizer.step()
                    optimizer.zero_grad(set_to_none=True)
                for scheduler in schedulers:
                    scheduler.step()
                # (optional) entropy model params. optimize
                if cfg.compression_sim:
                    if cfg.entropy_model_opt:
                        for name, optimizer in self.compression_sim_method.entropy_model_optimizers.items():
                            if optimizer is not None:
                                optimizer.step()
                                optimizer.zero_grad(set_to_none=True)
                        for name, scheduler in self.compression_sim_method.entropy_model_schedulers.items():
                            if scheduler is not None and step > cfg.entropy_steps[name]:
                                scheduler.step()
                    # (optional) shN adaptive mask optimize
                    if self.compression_sim_method.shN_ada_mask_opt and step > cfg.ada_mask_steps:
                        self.compression_sim_method.shN_ada_mask_optimizer.step()
                        self.compression_sim_method.shN_ada_mask_optimizer.zero_grad(set_to_none=True)

                # Run post-backward steps after backward and optimizer
                if isinstance(self.cfg.strategy, DefaultStrategy):
                    self.cfg.strategy.step_post_backward(
                        params=self.splats,
                        optimizers=self.optimizers,
                        state=self.strategy_state,
                        step=step,
                        info=info,
                        packed=cfg.packed,
                    )
                elif isinstance(self.cfg.strategy, MCMCStrategy):
                    self.cfg.strategy.step_post_backward(
                        params=self.splats,
                        optimizers=self.optimizers,
                        state=self.strategy_state,
                        step=step,
                        info=info,
                        lr=schedulers[0].get_last_lr()[0],
                    )
                else:
                    assert_never(self.cfg.strategy)
                
                self.step_profiler()

                # eval the full set
                if step in [i - 1 for i in cfg.eval_steps]:
                    self.eval(step)
                    self.render_traj(step)

                # run compression
                if cfg.compression is not None and step in [i - 1 for i in cfg.eval_steps]:
                    self.run_compression(step=step)

                if not cfg.disable_viewer:
                    self.viewer.lock.release()
                    num_train_steps_per_sec = 1.0 / (time.time() - tic)
                    num_train_rays_per_sec = (
                        num_train_rays_per_step * num_train_steps_per_sec
                    )
                    # Update the viewer state.
                    self.viewer.state.num_train_rays_per_sec = num_train_rays_per_sec
                    # Update the scene.
                    self.viewer.update(step, num_train_rays_per_step)
        

    @torch.no_grad()
    def eval(self, step: int, stage: str = "val"):
        """Entry for evaluation."""
        print("Running evaluation...")
        cfg = self.cfg
        device = self.device
        world_rank = self.world_rank
        world_size = self.world_size

        valloader = torch.utils.data.DataLoader(
            self.valset, batch_size=1, shuffle=False, num_workers=1
        )
        ellipse_time = 0
        metrics = defaultdict(list)
        for i, data in enumerate(valloader):
            camtoworlds = data["camtoworld"].to(device)
            Ks = data["K"].to(device)
            pixels = data["image"].to(device) / 255.0
            masks = data["mask"].to(device) if "mask" in data else None
            height, width = pixels.shape[1:3]

            torch.cuda.synchronize()
            tic = time.time()
            colors, _, _ = self.rasterize_splats(
                camtoworlds=camtoworlds,
                Ks=Ks,
                width=width,
                height=height,
                sh_degree=cfg.sh_degree,
                near_plane=cfg.near_plane,
                far_plane=cfg.far_plane,
                masks=masks,
            )  # [1, H, W, 3]
            torch.cuda.synchronize()
            ellipse_time += time.time() - tic

            colors = torch.clamp(colors, 0.0, 1.0)
            canvas_list = [pixels, colors]

            if world_rank == 0:
                # write images 
                # canvas = torch.cat(canvas_list, dim=2).squeeze(0).cpu().numpy() # side by side
                canvas = canvas_list[1].squeeze(0).cpu().numpy() # signle image
                canvas = (canvas * 255).astype(np.uint8)
                imageio.imwrite(
                    f"{self.render_dir}/{stage}_step{step}_{i:04d}.png",
                    canvas,
                )

                pixels_p = pixels.permute(0, 3, 1, 2)  # [1, 3, H, W]
                colors_p = colors.permute(0, 3, 1, 2)  # [1, 3, H, W]
                metrics["psnr"].append(self.psnr(colors_p, pixels_p))
                metrics["ssim"].append(self.ssim(colors_p, pixels_p))
                metrics["lpips"].append(self.lpips(colors_p, pixels_p))
                if cfg.use_bilateral_grid:
                    cc_colors = color_correct(colors, pixels)
                    cc_colors_p = cc_colors.permute(0, 3, 1, 2)  # [1, 3, H, W]
                    metrics["cc_psnr"].append(self.psnr(cc_colors_p, pixels_p))

        if world_rank == 0:
            ellipse_time /= len(valloader)

            stats = {k: torch.stack(v).mean().item() for k, v in metrics.items()}
            stats.update(
                {
                    "ellipse_time": ellipse_time,
                    "num_GS": len(self.splats["means"]),
                }
            )
            print(
                f"PSNR: {stats['psnr']:.3f}, SSIM: {stats['ssim']:.4f}, LPIPS: {stats['lpips']:.3f} "
                f"Time: {stats['ellipse_time']:.3f}s/image "
                f"Number of GS: {stats['num_GS']}"
            )
            # save stats as json
            with open(f"{self.stats_dir}/{stage}_step{step:04d}.json", "w") as f:
                json.dump(stats, f)
            # save stats to tensorboard
            for k, v in stats.items():
                self.writer.add_scalar(f"{stage}/{k}", v, step)
            self.writer.flush()

    @torch.no_grad()
    def render_traj(self, step: int, stage: str = "val"):
        """Entry for trajectory rendering."""
        print("Running trajectory rendering...")
        cfg = self.cfg
        device = self.device

        num_imgs = len(self.parser.camtoworlds)

        camtoworlds_all = self.parser.camtoworlds[: num_imgs//2]
        if cfg.render_traj_path == "interp":
            camtoworlds_all = generate_interpolated_path(
                camtoworlds_all, 6 #1
            )  # [N, 3, 4]
        elif cfg.render_traj_path == "ellipse":
            height = camtoworlds_all[:, 2, 3].mean()
            camtoworlds_all = generate_ellipse_path_z(
                camtoworlds_all, height=height
            )  # [N, 3, 4]
        elif cfg.render_traj_path == "spiral":
            camtoworlds_all = generate_spiral_path(
                camtoworlds_all,
                bounds=self.parser.bounds * self.scene_scale,
                spiral_scale_r=self.parser.extconf["spiral_radius_scale"],
            )
        else:
            raise ValueError(
                f"Render trajectory type not supported: {cfg.render_traj_path}"
            )

        camtoworlds_all = np.concatenate(
            [
                camtoworlds_all,
                np.repeat(
                    np.array([[[0.0, 0.0, 0.0, 1.0]]]), len(camtoworlds_all), axis=0
                ),
            ],
            axis=1,
        )  # [N, 4, 4]

        camtoworlds_all = torch.from_numpy(camtoworlds_all).float().to(device)
        K = torch.from_numpy(list(self.parser.Ks_dict.values())[0]).float().to(device)
        width, height = list(self.parser.imsize_dict.values())[0]

        # save to video
        video_dir = f"{cfg.result_dir}/videos"
        os.makedirs(video_dir, exist_ok=True)
        writer = imageio.get_writer(f"{video_dir}/{stage}_traj_{step}.mp4", fps=30)
        for i in tqdm.trange(len(camtoworlds_all), desc="Rendering trajectory"):
            camtoworlds = camtoworlds_all[i : i + 1]
            Ks = K[None]

            renders, _, _ = self.rasterize_splats(
                camtoworlds=camtoworlds,
                Ks=Ks,
                width=width,
                height=height,
                sh_degree=cfg.sh_degree,
                near_plane=cfg.near_plane,
                far_plane=cfg.far_plane,
                render_mode="RGB+ED",
            )  # [1, H, W, 4]
            colors = torch.clamp(renders[..., 0:3], 0.0, 1.0)  # [1, H, W, 3]
            depths = renders[..., 3:4]  # [1, H, W, 1]
            depths = (depths - depths.min()) / (depths.max() - depths.min())
            canvas_list = [colors, depths.repeat(1, 1, 1, 3)]

            # write images
            # canvas = torch.cat(canvas_list, dim=2).squeeze(0).cpu().numpy()
            canvas = canvas_list[0].squeeze(0).cpu().numpy()
            canvas = (canvas * 255).astype(np.uint8)
            writer.append_data(canvas)
        writer.close()
        print(f"Video saved to {video_dir}/{stage}_traj_{step}.mp4")

    @torch.no_grad()
    def run_compression(self, step: int):
        """Entry for running compression."""
        print("Running compression...")
        world_rank = self.world_rank

        compress_dir = f"{cfg.result_dir}/compression/rank{world_rank}"
        os.makedirs(compress_dir, exist_ok=True)
        # import pdb; pdb.set_trace()
        self.run_param_distribution_vis(self.splats, save_dir=f"{cfg.result_dir}/visualization/raw")
        
        if isinstance(self.compression_method, PngCompression):
            self.compression_method.compress(compress_dir, self.splats)
        elif isinstance(self.compression_method, EntropyCodingCompression):
            self.compression_method.compress(compress_dir, self.splats, self.entropy_models)
        else:
            raise NotImplementedError(f"The compression method is not implemented yet.")

        # evaluate compression
        splats_c = self.compression_method.decompress(compress_dir)
        
        self.run_param_distribution_vis(splats_c, save_dir=f"{cfg.result_dir}/visualization/quant")

        for k in splats_c.keys():
            self.splats[k].data = splats_c[k].to(self.device)
        self.eval(step=step, stage="compress")
        self.render_traj(step=step, stage="compress")

    @torch.no_grad()
    def run_param_distribution_vis(self, param_dict: Dict[str, Tensor], save_dir: str):
        import matplotlib.pyplot as plt

        os.makedirs(save_dir, exist_ok=True)
        for param_name, value in param_dict.items():
            
            tensor_np = value.flatten().detach().cpu().numpy()
            min_val, max_val = tensor_np.min(), tensor_np.max()

            plt.figure(figsize=(6, 4))
            n, bins, patches = plt.hist(tensor_np, bins=50, density=False, alpha=0.7, color='b')

            for count, bin_edge in zip(n, bins):
                plt.text(bin_edge, count, f'{int(count)}', fontsize=8, va='bottom', ha='center')

            plt.annotate(f'Min: {min_val:.2f}', xy=(min_val, 0), xytext=(min_val, max(n) * 0.1),
                        arrowprops=dict(facecolor='green', shrink=0.05), fontsize=10, color='green')

            plt.annotate(f'Max: {max_val:.2f}', xy=(max_val, 0), xytext=(max_val, max(n) * 0.1),
                        arrowprops=dict(facecolor='red', shrink=0.05), fontsize=10, color='red')

            plt.title(f'{param_name} Distribution')
            plt.xlabel('Value')
            plt.ylabel('Density')

            plt.savefig(os.path.join(save_dir, f'{param_name}.png'))

            plt.close()
        
        print(f"Histograms saved in '{save_dir}' directory.")
    
    def load_entropy_model_from_ckpt(self, ckpt: Dict, entropy_model_type: str):
        self.entropy_models = {}
        for name, value in ckpt.items():
            if "_entropy_model" in name:
                attr_name = name[:(len(name) - len("_entropy_model"))]
                num_ch = ckpt["splats"][attr_name].shape[-1]
                if entropy_model_type == "factorized_model":
                    # TODO
                    pass
                elif entropy_model_type == "gaussian_model":
                    entropy_model = Entropy_gaussian(channel=num_ch)
                
                entropy_model.load_state_dict(value)
                self.entropy_models[attr_name] = entropy_model

    @torch.no_grad()
    def _viewer_render_fn(
        self, camera_state: nerfview.CameraState, img_wh: Tuple[int, int]
    ):
        """Callable function for the viewer."""
        W, H = img_wh
        c2w = camera_state.c2w
        K = camera_state.get_K(img_wh)
        c2w = torch.from_numpy(c2w).float().to(self.device)
        K = torch.from_numpy(K).float().to(self.device)

        render_colors, _, _ = self.rasterize_splats(
            camtoworlds=c2w[None],
            Ks=K[None],
            width=W,
            height=H,
            sh_degree=self.cfg.sh_degree,  # active all SH degrees
            radius_clip=3.0,  # skip GSs that have small image radius (in pixels)
        )  # [1, H, W, 3]
        return render_colors[0].cpu().numpy()


def main(local_rank: int, world_rank, world_size: int, cfg: Config):
    if world_size > 1 and not cfg.disable_viewer:
        cfg.disable_viewer = True
        if world_rank == 0:
            print("Viewer is disabled in distributed training.")

    runner = Runner(local_rank, world_rank, world_size, cfg)

    if cfg.ckpt is not None:
        # run eval only
        ckpts = [
            torch.load(file, map_location=runner.device, weights_only=True)
            for file in cfg.ckpt
        ]
        for k in runner.splats.keys():
            runner.splats[k].data = torch.cat([ckpt["splats"][k] for ckpt in ckpts])
        step = ckpts[0]["step"]
        runner.eval(step=step)
        runner.render_traj(step=step)
        if cfg.compression is not None:
            if cfg.compression == "entropy_coding":
                runner.load_entropy_model_from_ckpt(ckpts[0], cfg.entropy_model_type)
            runner.run_compression(step=step)
    else:
        runner.train()

    if not cfg.disable_viewer:
        print("Viewer running... Ctrl+C to exit.")
        time.sleep(1000000)


if __name__ == "__main__":
    """
    Usage:

    ```bash
    # Single GPU training
    CUDA_VISIBLE_DEVICES=0 python simple_trainer.py default

    # Distributed training on 4 GPUs: Effectively 4x batch size so run 4x less steps.
    CUDA_VISIBLE_DEVICES=0,1,2,3 python simple_trainer.py default --steps_scaler 0.25

    """

    # Config objects we can choose between.
    # Each is a tuple of (CLI description, config object).
    configs = {
        "default": (
            "Gaussian splatting training using densification heuristics from the original paper.",
            Config(
                strategy=DefaultStrategy(verbose=True),
            ),
        ),
        "mcmc": (
            "Gaussian splatting training using densification from the paper '3D Gaussian Splatting as Markov Chain Monte Carlo'.",
            Config(
                init_opa=0.5,
                init_scale=0.1,
                opacity_reg=0.01,
                scale_reg=0.01,
                strategy=MCMCStrategy(verbose=True),
            ),
        ),
    }
    cfg = tyro.extras.overridable_config_cli(configs)
    cfg.adjust_steps(cfg.steps_scaler)

    # try import extra dependencies
    if cfg.compression == "png":
        try:
            import plas
            import torchpq
        except:
            raise ImportError(
                "To use PNG compression, you need to install "
                "torchpq (instruction at https://github.com/DeMoriarty/TorchPQ?tab=readme-ov-file#install) "
                "and plas (via 'pip install git+https://github.com/fraunhoferhhi/PLAS.git') "
            )

    cli(main, cfg, verbose=True)<|MERGE_RESOLUTION|>--- conflicted
+++ resolved
@@ -44,7 +44,8 @@
 from gsplat.distributed import cli
 from gsplat.rendering import rasterization
 from gsplat.strategy import DefaultStrategy, MCMCStrategy
-<<<<<<< HEAD
+from gsplat.optimizers import SelectiveAdam
+
 from gsplat.compression_simulation import CompressionSimulation
 from gsplat.compression_simulation.entropy_model import Entropy_factorized_optimized_refactor, Entropy_gaussian
 
@@ -87,10 +88,6 @@
             if hasattr(self, key):
                 setattr(self, key, value)
         self.schedule = self._create_schedule()
-=======
-from gsplat.optimizers import SelectiveAdam
-
->>>>>>> 2df0a95f
 
 @dataclass
 class Config:
@@ -759,55 +756,11 @@
                     grid_xy = torch.stack([grid_x, grid_y], dim=-1).unsqueeze(0)
                     colors = slice(self.bil_grids, grid_xy, colors, image_ids)["rgb"]
 
-<<<<<<< HEAD
                 if cfg.random_bkgd:
                     bkgd = torch.rand(1, 3, device=device)
                     colors = colors + bkgd * (1.0 - alphas)
 
                 self.cfg.strategy.step_pre_backward(
-=======
-            if cfg.visible_adam:
-                gaussian_cnt = self.splats.means.shape[0]
-                if cfg.packed:
-                    visibility_mask = torch.zeros_like(
-                        self.splats["opacities"], dtype=bool
-                    )
-                    visibility_mask.scatter_(0, info["gaussian_ids"], 1)
-                else:
-                    visibility_mask = (info["radii"] > 0).any(0)
-
-            # optimize
-            for optimizer in self.optimizers.values():
-                if cfg.visible_adam:
-                    optimizer.step(visibility_mask)
-                else:
-                    optimizer.step()
-                optimizer.zero_grad(set_to_none=True)
-            for optimizer in self.pose_optimizers:
-                optimizer.step()
-                optimizer.zero_grad(set_to_none=True)
-            for optimizer in self.app_optimizers:
-                optimizer.step()
-                optimizer.zero_grad(set_to_none=True)
-            for optimizer in self.bil_grid_optimizers:
-                optimizer.step()
-                optimizer.zero_grad(set_to_none=True)
-            for scheduler in schedulers:
-                scheduler.step()
-
-            # Run post-backward steps after backward and optimizer
-            if isinstance(self.cfg.strategy, DefaultStrategy):
-                self.cfg.strategy.step_post_backward(
-                    params=self.splats,
-                    optimizers=self.optimizers,
-                    state=self.strategy_state,
-                    step=step,
-                    info=info,
-                    packed=cfg.packed,
-                )
-            elif isinstance(self.cfg.strategy, MCMCStrategy):
-                self.cfg.strategy.step_post_backward(
->>>>>>> 2df0a95f
                     params=self.splats,
                     optimizers=self.optimizers,
                     state=self.strategy_state,
@@ -986,6 +939,34 @@
                             is_coalesced=len(Ks) == 1,
                         )
 
+            if cfg.visible_adam:
+                gaussian_cnt = self.splats.means.shape[0]
+                if cfg.packed:
+                    visibility_mask = torch.zeros_like(
+                        self.splats["opacities"], dtype=bool
+                    )
+                    visibility_mask.scatter_(0, info["gaussian_ids"], 1)
+                else:
+                    visibility_mask = (info["radii"] > 0).any(0)
+
+            # optimize
+            for optimizer in self.optimizers.values():
+                if cfg.visible_adam:
+                    optimizer.step(visibility_mask)
+                else:
+                    optimizer.step()
+                optimizer.zero_grad(set_to_none=True)
+            for optimizer in self.pose_optimizers:
+                optimizer.step()
+                optimizer.zero_grad(set_to_none=True)
+            for optimizer in self.app_optimizers:
+                optimizer.step()
+                optimizer.zero_grad(set_to_none=True)
+            for optimizer in self.bil_grid_optimizers:
+                optimizer.step()
+                optimizer.zero_grad(set_to_none=True)
+            for scheduler in schedulers:
+                scheduler.step()
                 # optimize
                 for optimizer in self.optimizers.values():
                     optimizer.step()
